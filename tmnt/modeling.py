--- conflicted
+++ resolved
@@ -484,28 +484,12 @@
         self.redundancy_reg_penalty = redundancy_reg_penalty
         self.latent_dist = latent_dist
         self.embedding = None
-<<<<<<< HEAD
         self.decoder = nn.Linear(self.n_latent, bow_vocab_size, bias=True).to(device)
-=======
-        self.decoder = nn.Linear(self.n_latent, vocab_size, bias=True)
->>>>>>> 50d66866
         self.coherence_regularization = CoherenceRegularizer(0.0, self.redundancy_reg_penalty)
         if pre_trained_embedding is not None:
             self.embedding = nn.Linear(len(pre_trained_embedding.idx_to_vec),
                                            pre_trained_embedding.idx_to_vec[0].size, bias=False)
         self.apply(self._init_weights)
-<<<<<<< HEAD
-        print("***INITIALIZATION with self.decoder.weight device = {}".format(self.decoder.weight.device))
-            #if self.vocabulary:
-            #    self.embedding = gluon.nn.Dense(in_units=len(self.vocabulary),
-            #                                    units = self.vocabulary.embedding.idx_to_vec[0].size, use_bias=False)
-            #    self.embedding.initialize(mx.init.Xavier(), ctx=self.model_ctx)
-            #    emb = self.vocabulary.embedding.idx_to_vec.transpose()
-            #    emb_norm_val = mx.nd.norm(emb, keepdims=True, axis=0) + 1e-10
-            #    emb_norm = emb / emb_norm_val
-            #    self.embedding.collect_params().setattr('grad_req', 'null')
-=======
->>>>>>> 50d66866
 
     def _init_weights(self, module):
         if isinstance(module, torch.nn.Linear):
