# coding: utf-8
# Copyright (c) 2020 The MITRE Corporation.
"""
Inferencers to make predictions and analyze data using trained topic models.
"""

import json
import mxnet as mx
import numpy as np
import gluonnlp as nlp
import io
import os
import scipy
import umap
import logging
from tmnt.modeling import BowVAEModel, CovariateBowVAEModel, BertBowVED
from tmnt.data_loading import DataIterLoader, file_to_data, SparseMatrixDataIter
from tmnt.preprocess.vectorizer import TMNTVectorizer
from multiprocessing import Pool
from gluonnlp.data import BERTTokenizer, BERTSentenceTransform
from sklearn.datasets import load_svmlight_file

MAX_DESIGN_MATRIX = 250000000 

class BaseInferencer(object):
    """Base inference object for text encoding with a trained topic model.

    """
    def __init__(self, ctx):
        self.ctx = ctx

    def encode_texts(self, intexts):
        raise NotImplementedError

    def get_top_k_words_per_topic(self, k):
        raise NotImplementedError

    def get_top_k_words_per_topic_per_covariate(self, k):
        raise NotImplementedError


class BowVAEInferencer(BaseInferencer):
    """
    """
    def __init__(self, model, ctx=mx.cpu()):
        super().__init__(ctx)
        self.max_batch_size = 16
        self.vocab = model.vocabulary
        self.vectorizer = TMNTVectorizer(initial_vocabulary=model.vocabulary)
        self.n_latent = model.n_latent
        self.model = model
        if isinstance(model, CovariateBowVAEModel):
            self.covar_model = True
            self.n_covars = model.n_covars
            self.covar_net_layers = model.covar_net_layers
        else:
            self.covar_model = False
        

    @classmethod
    def from_saved(cls, param_file=None, config_file=None, vocab_file=None, model_dir=None, ctx=mx.cpu()):
        if model_dir is not None:
            param_file = os.path.join(model_dir,'model.params')
            vocab_file = os.path.join(model_dir,'vocab.json')
            config_file = os.path.join(model_dir,'model.config')
        with open(config_file) as f:
            config = json.loads(f.read())
        with open(vocab_file) as f:
            voc_js = f.read()
        vocab = nlp.Vocab.from_json(voc_js)
        n_latent = config['n_latent']
        enc_dim = config['enc_hidden_dim']
        lat_distrib = config['latent_distribution']['dist_type']
        n_encoding_layers = config.get('num_enc_layers', 0)
        enc_dr= float(config.get('enc_dr', 0.0))
        emb_size = config['derived_info']['embedding_size']
        if 'n_covars' in config:
            n_covars = config['n_covars']
            covar_net_layers = config.get('covar_net_layers')
            model = CovariateBowVAEModel(covar_net_layers, 
                                         enc_dim, emb_size, n_encoding_layers, enc_dr, False,
                                         vocabulary=vocab, n_covars=n_covars, latent_distrib=lat_distrib,
                                         n_latent=n_latent,
                                         ctx=ctx)
        else:
            model = BowVAEModel(enc_dim, emb_size, n_encoding_layers, enc_dr, False,
                                vocabulary=vocab, latent_distrib=lat_distrib, n_latent=n_latent,
                                ctx=ctx)
        model.load_parameters(str(param_file), allow_missing=False)
        return cls(model, ctx)


    def get_model_details(self, sp_vec_file):
        data_csr, labels = load_svmlight_file(sp_vec_file)
        data_csr = mx.nd.sparse.csr_matrix(data_csr, dtype='float32')
        ## 1) K x W matrix of P(term|topic) probabilities
        w = self.model.decoder.collect_params().get('weight').data().transpose() ## (K x W)
        w_pr = mx.nd.softmax(w, axis=1)
        ## 2) D x K matrix over the test data of topic probabilities
        covars = labels if self.covar_model else None
        dt_matrix = self.encode_data(data_csr, covars, use_probs=True)
        ## 3) D-length vector of document sizes
        doc_lengths = data_csr.sum(axis=1)
        ## 4) vocab (in same order as W columns)
        ## 5) frequency of each word w_i \in W over the test corpus
        term_cnts = data_csr.sum(axis=0)
        return w_pr, dt_matrix, doc_lengths, term_cnts


    def get_pyldavis_details(self, sp_vec_file):
        w_pr, dt_matrix, doc_lengths, term_cnts = self.get_model_details(sp_vec_file)
        d1 = w_pr.asnumpy().tolist()
        d2 = list(map(lambda x: x.asnumpy().tolist(), dt_matrix))
        d3 = doc_lengths.asnumpy().tolist()
        d5 = term_cnts.asnumpy().tolist()
        d4 = list(map(lambda i: self.vocab.idx_to_token[i], range(len(self.vocab.idx_to_token))))
        d = {'topic_term_dists': d1, 'doc_topic_dists': d2, 'doc_lengths': d3, 'vocab': d4, 'term_frequency': d5 }
        return d


    def get_umap_embeddings(self, data, umap_metric='euclidean'):
        encs = self.encode_data(data, None)
        encs2 = np.array([enc.asnumpy() for enc in encs])
        um = umap.UMAP(n_neighbors=4, min_dist=0.1, metric='euclidean')
        return um.fit_transform(encs2)

    def plot_to(self, embeddings, labels, f=None):
        import matplotlib.pyplot as plt
        plt.scatter(*embeddings.T, c=labels, s=0.8, alpha=0.9, cmap='coolwarm')
        if f is None:
            plt.show()
        else:
            plt.savefig(f)

    def export_full_model_inference_details(self, sp_vec_file, ofile):
        d = self.get_pyldavis_details(sp_vec_file)
        with io.open(ofile, 'w') as fp:
            json.dump(d, fp, sort_keys=True, indent=4)        

    def encode_vec_file(self, sp_vec_file, use_probs=False):
        data_mat, labels = load_svmlight_file(sp_vec_file, n_features=len(self.vocab))
        return self.encode_data(data_mat, labels, use_probs=use_probs), labels

    def encode_texts(self, texts, use_probs=False, include_bn=False):
        X, _ = self.vectorizer.transform(texts)
        return self.encode_data(X, None, use_probs=use_probs, include_bn=include_bn)

<<<<<<< HEAD
    def encode_data(self, data_mat, labels, use_probs=False):
=======
    def encode_data(self, data_mat, labels, use_probs=False, include_bn=False):
>>>>>>> c89938a3
        x_size = data_mat.shape[0] * data_mat.shape[1]
        if x_size <= MAX_DESIGN_MATRIX and isinstance(data_mat, scipy.sparse.csr.csr_matrix):
            data_mat = mx.nd.sparse.csr_matrix(data_mat, dtype='float32')
        elif isinstance(data_mat, mx.nd.NDArray):
            data_mat = mx.nd.array(data_mat, dtype='float32')
        batch_size = min(data_mat.shape[0], self.max_batch_size)
        last_batch_size = data_mat.shape[0] % batch_size
        covars = mx.nd.one_hot(mx.nd.array(labels, dtype='int'), self.n_covars) \
            if self.covar_model and labels[:-last_batch_size] is not None else None
        if last_batch_size < 1: 
            data_to_iter = data_mat 
        else:
            data_to_iter = data_mat[:-last_batch_size]
        if x_size > MAX_DESIGN_MATRIX:
            logging.info("Sparse matrix has total size = {}. Using Sparse Matrix data batcher.".format(x_size))
            if covars is None:
                covars = mx.nd.zeros(data_to_iter.shape[0])
            infer_iter = DataIterLoader(SparseMatrixDataIter(data_to_iter, covars, batch_size, last_batch_handle='discard', shuffle=False))
        else:
            infer_iter = DataIterLoader(mx.io.NDArrayIter(data_to_iter, covars,
                                                      batch_size, last_batch_handle='discard', shuffle=False))
        encodings = []
        for _, (data,labels) in enumerate(infer_iter):
            data = data.as_in_context(self.ctx)
            if self.covar_model and labels is not None:
                labels = labels.as_in_context(self.ctx)
                encs = self.model.encode_data_with_covariates(data, labels, include_bn=include_bn)
            else:
                encs = self.model.encode_data(data, include_bn=include_bn)
            if use_probs:
                e1 = encs - mx.nd.min(encs, axis=1).expand_dims(1)
                encs = mx.nd.softmax(e1 ** 0.5)
            encodings.extend(encs)
        ## handle the last batch explicitly as NDArrayIter doesn't do that for us
        if last_batch_size > 0:
            last_data = mx.nd.sparse.csr_matrix(data_mat[-last_batch_size:], dtype='float32')
            data = last_data.as_in_context(self.ctx)
            if self.covar_model and labels is not None:
                labels = mx.nd.one_hot(mx.nd.array(labels[-last_batch_size:], dtype='int'), self.n_covars).as_in_context(self.ctx)
                encs = self.model.encode_data_with_covariates(data, labels)
            else:
                encs = self.model.encode_data(data)
            if use_probs:
                e1 = encs - mx.nd.min(encs, axis=1).expand_dims(1)
                encs = mx.nd.softmax(e1 ** 0.5)
            encodings.extend(encs)
        return encodings


    def get_top_k_words_per_topic(self, k):
        sorted_ids = self.model.get_ordered_terms()
        topic_terms = []
        for t in range(self.n_latent):
            top_k = [ self.vocab.idx_to_token[int(i)] for i in list(sorted_ids[:k, t]) ]
            topic_terms.append(top_k)
        return topic_terms

    def get_top_k_words_per_topic_per_covariate(self, k):
        n_topics = self.n_latent
        w = self.model.cov_decoder.cov_inter_decoder.collect_params().get('weight').data()
        n_covars = int(w.shape[1] / n_topics)
        topic_terms = []
        for i in range(n_covars):
            cv_i_slice = w[:, (i * n_topics):((i+1) * n_topics)]
            sorted_ids = cv_i_slice.argsort(axis=0, is_ascend=False)
            cv_i_terms = []
            for t in range(n_topics):
                top_k = [ self.vocab.idx_to_token[int(i)] for i in list(sorted_ids[:k, t].asnumpy()) ]
                cv_i_terms.append(top_k)
            topic_terms.append(cv_i_terms)
        return topic_terms


    def get_top_k_words_per_topic_over_scalar_covariate(self, k, min_v=0.0, max_v=1.0, step=0.1):
        raise NotImplemented
    


class SeqVEDInferencer(BaseInferencer):
    """Inferencer for sequence variational encoder-decoder models using BERT
    """
    def __init__(self, model, bert_vocab, max_length, ctx=mx.cpu()):
        super().__init__(ctx)
        self.model     = model
        self.bert_base = model.encoder
        self.tokenizer = BERTTokenizer(bert_vocab)
        self.transform = BERTSentenceTransform(self.tokenizer, max_length, pair=False)


    @classmethod
    def from_saved(cls, param_file=None, config_file=None, vocab_file=None, model_dir=None, max_length=128, ctx=mx.cpu()):
        if model_dir is not None:
            param_file = os.path.join(model_dir, 'model.params')
            vocab_file = os.path.join(model_dir, 'vocab.json')
            config_file = os.path.join(model_dir, 'model.config')
        with open(config_file) as f:
            config = json.loads(f.read())
        with open(vocab_file) as f:
            voc_js = f.read()
        bow_vocab = nlp.Vocab.from_json(voc_js)
        bert_base, vocab = nlp.model.get_model('bert_12_768_12',  
                                             dataset_name='book_corpus_wiki_en_uncased',
                                             pretrained=True, ctx=ctx, use_pooler=True,
                                             use_decoder=False, use_classifier=False) #, output_attention=True)
        latent_dist = config['latent_distribution']['dist_type']       
        n_latent    = config['n_latent']
        kappa       = config['latent_distribution']['kappa']
        pad_id      = vocab[vocab.padding_token]
        max_sent_len = config['sent_size']  
        model = BertBowVED(bert_base, bow_vocab, latent_distrib=latent_dist,
                                n_latent=n_latent,
                                kappa = kappa,
                                batch_size=1)
        model.load_parameters(str(param_file), allow_missing=False, ignore_extra=True)
        return cls(model, vocab, max_length, ctx)


    def _embed_sequence(self, ids, segs):
        embeddings = self.bert_base.word_embed(ids) + self.bert_base.token_type_embed(segs)
        return embeddings.transpose((1,0,2))

    def _encode_from_embedding(self, embeddings, lens):
        outputs, _ = self.bert_base.encoder(embeddings, valid_length=lens)
        outputs = outputs.transpose((1,0,2))
        # outputs should be (batch, seq_len, C) shaped now
        pooled_out = self.bert_base._apply_pooling(outputs)
        topic_encoding = self.model.latent_dist.get_mu_encoding(pooled_out)
        return topic_encoding


    def prep_text(self, txt):    # used for integrated gradients
        tokens = self.tokenizer(txt)
        ids, lens, segs = self.transform((txt,))
        return tokens, mx.nd.array([ids], dtype='int32'), mx.nd.array([lens], dtype='float32'), mx.nd.array([segs], dtype='int32')
    

    def encode_text(self, txt):                   
        tokens, ids, lens, segs = self.prep_text(txt)
        _, enc = self.model.encoder(ids.as_in_context(self.ctx),
                                              segs.as_in_context(self.ctx), lens.as_in_context(self.ctx))
        topic_encoding = self.model.latent_dist.get_mu_encoding(enc)
        return topic_encoding, tokens<|MERGE_RESOLUTION|>--- conflicted
+++ resolved
@@ -145,11 +145,7 @@
         X, _ = self.vectorizer.transform(texts)
         return self.encode_data(X, None, use_probs=use_probs, include_bn=include_bn)
 
-<<<<<<< HEAD
-    def encode_data(self, data_mat, labels, use_probs=False):
-=======
     def encode_data(self, data_mat, labels, use_probs=False, include_bn=False):
->>>>>>> c89938a3
         x_size = data_mat.shape[0] * data_mat.shape[1]
         if x_size <= MAX_DESIGN_MATRIX and isinstance(data_mat, scipy.sparse.csr.csr_matrix):
             data_mat = mx.nd.sparse.csr_matrix(data_mat, dtype='float32')
